/**
 * src/cli/common/types.ts
 * CLI モード間で共有する Commander 設定・解析ロジックに関する型定義群。
 * 実装詳細から型を分離し、TDD フローで最初に合意できる契約を提供する。
 */
import type { Command } from "commander";
import type { CliDefaults, CommonCliOptions, TaskMode } from "../../types.js";
<<<<<<< HEAD
import type { CliLogger } from "../../foundation/logger/types.js";
=======
import type { EffortLevel, VerbosityLevel } from "../../types.js";
export type { CliLoggerConfig } from "../../foundation/logger/types.js";
>>>>>>> 81ebd894

/**
 * 共通フラグ定義付き Command インスタンスを生成するための設定。
 * extraOptionRegistrars はモード固有のフラグを登録する際に使用する。
 */
export interface CommonCommandBuildOptions {
  defaults: CliDefaults;
  mode: TaskMode;
  argument: {
    tokens: string;
    description: string;
  };
  extraOptionRegistrars: Array<(program: Command) => void>;
}

/**
<<<<<<< HEAD
 * CLI 実装で共有するロガー依存性を表す。
 * Winston 依存を直接晒さず、依存注入する契約を固定する。
 */
export interface CliLoggerConfig {
  /** CLI で利用する Winston ベースのロガー。 */
  logger: CliLogger;
  /** 既存メッセージと互換性を保つためのラベル。 */
  logLabel: string;
  /** デバッグ出力を有効化するか。 */
  debugEnabled: boolean;
=======
 * Commander#opts() から得られる共通フラグの生値を表現する。
 * CLI では各フラグが省略可能であるため optional を伴う。
 */
export interface RawCommonFlagValues {
  model?: string;
  effort?: EffortLevel;
  verbosity?: VerbosityLevel;
  continueConversation?: boolean;
  resume?: string | boolean;
  delete?: string | boolean;
  show?: string | boolean;
  debug?: boolean;
  image?: string;
  output?: string;
  copy?: boolean;
  compact?: number;
}

/**
 * Commander#getOptionValueSource を boolean 化して保持するスナップショット。
 */
export interface CommonOptionSourceSnapshot {
  modelExplicit: boolean;
  effortExplicit: boolean;
  verbosityExplicit: boolean;
  responseOutputExplicit: boolean;
  copyExplicit: boolean;
>>>>>>> 81ebd894
}

/**
 * 共通フラグの解析関数が返す基礎オプション集合。
 */
export interface CommonCliParseResult {
  options: CommonCliOptions;
  helpRequested: boolean;
}<|MERGE_RESOLUTION|>--- conflicted
+++ resolved
@@ -5,12 +5,7 @@
  */
 import type { Command } from "commander";
 import type { CliDefaults, CommonCliOptions, TaskMode } from "../../types.js";
-<<<<<<< HEAD
-import type { CliLogger } from "../../foundation/logger/types.js";
-=======
-import type { EffortLevel, VerbosityLevel } from "../../types.js";
 export type { CliLoggerConfig } from "../../foundation/logger/types.js";
->>>>>>> 81ebd894
 
 /**
  * 共通フラグ定義付き Command インスタンスを生成するための設定。
@@ -27,49 +22,6 @@
 }
 
 /**
-<<<<<<< HEAD
- * CLI 実装で共有するロガー依存性を表す。
- * Winston 依存を直接晒さず、依存注入する契約を固定する。
- */
-export interface CliLoggerConfig {
-  /** CLI で利用する Winston ベースのロガー。 */
-  logger: CliLogger;
-  /** 既存メッセージと互換性を保つためのラベル。 */
-  logLabel: string;
-  /** デバッグ出力を有効化するか。 */
-  debugEnabled: boolean;
-=======
- * Commander#opts() から得られる共通フラグの生値を表現する。
- * CLI では各フラグが省略可能であるため optional を伴う。
- */
-export interface RawCommonFlagValues {
-  model?: string;
-  effort?: EffortLevel;
-  verbosity?: VerbosityLevel;
-  continueConversation?: boolean;
-  resume?: string | boolean;
-  delete?: string | boolean;
-  show?: string | boolean;
-  debug?: boolean;
-  image?: string;
-  output?: string;
-  copy?: boolean;
-  compact?: number;
-}
-
-/**
- * Commander#getOptionValueSource を boolean 化して保持するスナップショット。
- */
-export interface CommonOptionSourceSnapshot {
-  modelExplicit: boolean;
-  effortExplicit: boolean;
-  verbosityExplicit: boolean;
-  responseOutputExplicit: boolean;
-  copyExplicit: boolean;
->>>>>>> 81ebd894
-}
-
-/**
  * 共通フラグの解析関数が返す基礎オプション集合。
  */
 export interface CommonCliParseResult {
