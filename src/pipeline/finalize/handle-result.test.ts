--- conflicted
+++ resolved
@@ -34,11 +34,8 @@
       output: {
         handler: delivery,
         params: {
-<<<<<<< HEAD
           content: undefined,
-=======
           cwd: undefined,
->>>>>>> 6e702924
           filePath: "out.txt",
           copy: undefined,
           copySource: undefined,
@@ -104,22 +101,19 @@
     await handleResult({
       content: "pass-through",
       configEnv,
-<<<<<<< HEAD
-      output: { handler: delivery, params: { content: undefined } },
-      stdout: undefined,
-      history: undefined,
-      exitCode: undefined,
-=======
       output: {
         handler: delivery,
         params: {
+          content: undefined,
           cwd: undefined,
           filePath: undefined,
           copy: undefined,
           copySource: undefined,
         },
       },
->>>>>>> 6e702924
+      stdout: undefined,
+      history: undefined,
+      exitCode: undefined,
     });
 
     expect(delivery).toHaveBeenCalledTimes(1);
