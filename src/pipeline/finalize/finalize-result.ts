/**
 * @file finalizeResult は CLI 各モードの終了処理を共通化する。
 * 呼び出し側で構築した履歴コンテキストを受け取り、出力・履歴更新をまとめて実行する。
 */
import type {
  ConfigEnvironment,
  ConversationContext,
  EffortLevel,
  VerbosityLevel,
} from "../../types.js";
import type { HistoryStore } from "../history/store.js";
import { handleResult } from "./handle-result.js";
import type {
  FinalizeDeliveryInstruction,
  FinalizeHistoryEffect,
  FinalizeOutcome,
} from "./types.js";

/**
 * 履歴へ保存する際に必要となるモデル情報のスナップショット。
 */
interface FinalizeResultMetadata {
  /** 実行に利用したモデル名。 */
  model: string;
  /** 実行時の reasoning effort レベル。 */
  effort: EffortLevel;
  /** 応答生成に使用した verbosity レベル。 */
  verbosity: VerbosityLevel;
}

/**
 * finalizeResult が履歴更新を行うためのオプション。
 * 省略可能な値は `undefined` を用いて表現する。
 */
export interface FinalizeResultHistoryOptions<TContext> {
  /** 更新対象となるレスポンス ID。 */
  responseId: string | undefined;
  /** 履歴エントリを操作するストア。 */
  store: HistoryStore<TContext>;
  /** 現在の会話コンテキスト。 */
  conversation: ConversationContext;
  /** 履歴保存時に引き継ぐモデル関連メタデータ。 */
  metadata: FinalizeResultMetadata;
  /** 直前の履歴コンテキスト。 */
  previousContextRaw: TContext | undefined;
  /** 保存する履歴コンテキスト本体。 */
  contextData: TContext;
}

/**
 * finalizeResult へ渡す CLI 固有の終了処理パラメータ。
 * 任意入力は `undefined` を指定して不使用を示す。
 */
export interface FinalizeResultParams<TContext> {
  /** 応答テキスト本体。 */
  content: string;
  /** 今回のユーザー入力。 */
  userText: string;
  /** finalize 層が利用する ConfigEnv。 */
  configEnv: ConfigEnvironment;
  /** 標準出力へそのまま流したい補足テキスト。 */
  stdout: string | undefined;
  /** ファイル保存先の相対または絶対パス。 */
  textOutputPath: string | undefined;
  /** クリップボードへコピーするかどうか。 */
  copyOutput: boolean;
  /** コピー元をファイルへ切り替える場合のパス。 */
  copySourceFilePath: string | undefined;
  /** 履歴更新を実施する場合の追加オプション。 */
  history: FinalizeResultHistoryOptions<TContext> | undefined;
}

/**
 * CLI 固有のオプションを考慮して結果の保存・履歴更新を実行する。
 */
export async function finalizeResult<TContext>(
  params: FinalizeResultParams<TContext>,
): Promise<FinalizeOutcome> {
  const {
    content,
    stdout,
    textOutputPath,
    copyOutput,
    copySourceFilePath,
    history,
    userText,
    configEnv,
  } = params;

  const finalizeOutputInstruction: FinalizeDeliveryInstruction | undefined =
    textOutputPath || copyOutput
      ? ({
          params: {
            configEnv,
<<<<<<< HEAD
            content: undefined,
            ...(textOutputPath ? { filePath: textOutputPath } : {}),
            ...(copyOutput
=======
            cwd: undefined,
            filePath: textOutputPath ?? undefined,
            copy: copyOutput ? true : undefined,
            copySource: copySourceFilePath
>>>>>>> 6e702924
              ? {
                  type: "file" as const,
                  filePath: copySourceFilePath,
                }
              : undefined,
          },
          handler: undefined,
        } satisfies FinalizeDeliveryInstruction)
      : undefined;

  let finalizeHistoryEffect: FinalizeHistoryEffect | undefined;
  if (history?.responseId) {
    const { responseId } = history;
    finalizeHistoryEffect = {
      run: () =>
        history.store.upsertConversation({
          metadata: history.metadata,
          context: {
            isNewConversation: history.conversation.isNewConversation,
            titleToUse: history.conversation.titleToUse,
            previousResponseId: history.conversation.previousResponseId,
            activeLastResponseId: history.conversation.activeLastResponseId,
            resumeSummaryText: history.conversation.resumeSummaryText,
            resumeSummaryCreatedAt: history.conversation.resumeSummaryCreatedAt,
            previousContext: history.previousContextRaw,
          },
          responseId,
          userText,
          assistantText: content,
          contextData: history.contextData,
        }),
    };
  }

  return handleResult({
    content,
    stdout,
    configEnv,
    output: finalizeOutputInstruction,
    history: finalizeHistoryEffect,
    exitCode: undefined,
  });
}<|MERGE_RESOLUTION|>--- conflicted
+++ resolved
@@ -92,16 +92,11 @@
       ? ({
           params: {
             configEnv,
-<<<<<<< HEAD
             content: undefined,
-            ...(textOutputPath ? { filePath: textOutputPath } : {}),
-            ...(copyOutput
-=======
             cwd: undefined,
             filePath: textOutputPath ?? undefined,
             copy: copyOutput ? true : undefined,
             copySource: copySourceFilePath
->>>>>>> 6e702924
               ? {
                   type: "file" as const,
                   filePath: copySourceFilePath,
