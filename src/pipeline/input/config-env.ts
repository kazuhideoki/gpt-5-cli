--- conflicted
+++ resolved
@@ -89,13 +89,9 @@
  * `ConfigEnv` が満たすべき読み取り操作の契約。
  * 実装は `.env` 群から構築した値を利用して各メソッドを提供する。
  */
-<<<<<<< HEAD
 export interface ConfigEnvContract extends ConfigEnvironment {
-=======
-export interface ConfigEnvContract {
   /** 既知キーを指定した場合は型安全な値を返す。 */
   get<TKey extends ConfigEnvKey>(key: TKey): ConfigEnvSnapshot[TKey];
->>>>>>> d26d2b3f
   /**
    * 指定したキーの値を返す。未定義の場合は undefined。
    *
