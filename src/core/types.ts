/** OpenAI Reasoning APIへ渡す effort レベル。 */
export type EffortLevel = "low" | "medium" | "high";

/** アシスタント出力の詳細度レベル。 */
export type VerbosityLevel = "low" | "medium" | "high";

/** CLI が扱うタスクモード。 */
export type TaskMode = "ask" | "d2" | "sql";

/** CLI が参照する共通既定値セット。 */
export interface CliDefaults {
  modelMain: string;
  modelMini: string;
  modelNano: string;
  effort: EffortLevel;
  verbosity: VerbosityLevel;
  historyIndexPath: string;
  promptsDir: string;
<<<<<<< HEAD
  d2MaxIterations: number;
  sqlMaxIterations: number;
}

// 以降は CLI/Session 双方から参照される共通型
import type { EasyInputMessage } from "openai/resources/responses/responses";
import type { HistoryEntry } from "./history.js";

/** ユーザー入力を解析して得たCLI実行時オプション。 */
export interface CliOptions {
  model: string;
  effort: EffortLevel;
  verbosity: VerbosityLevel;
  continueConversation: boolean;
  debug: boolean;
  taskMode: TaskMode;
  resumeIndex?: number;
  resumeListOnly: boolean;
  deleteIndex?: number;
  showIndex?: number;
  imagePath?: string;
  operation: "ask" | "compact";
  compactIndex?: number;
  args: string[];
  modelExplicit: boolean;
  effortExplicit: boolean;
  verbosityExplicit: boolean;
  taskModeExplicit: boolean;
  hasExplicitHistory: boolean;
  helpRequested: boolean;
}

/** OpenAI Responses API入力メッセージ型のエイリアス。 */
export type OpenAIInputMessage = EasyInputMessage;

/** OpenAIリクエスト構築時に共有する文脈情報。 */
export interface ConversationContext {
  isNewConversation: boolean;
  previousResponseId?: string;
  previousTitle?: string;
  titleToUse: string;
  resumeBaseMessages: OpenAIInputMessage[];
  resumeSummaryText?: string;
  resumeSummaryCreatedAt?: string;
  activeEntry?: HistoryEntry;
  activeLastResponseId?: string;
=======
  maxIterations: number;
>>>>>>> 12bb6dc2
}<|MERGE_RESOLUTION|>--- conflicted
+++ resolved
@@ -16,9 +16,7 @@
   verbosity: VerbosityLevel;
   historyIndexPath: string;
   promptsDir: string;
-<<<<<<< HEAD
-  d2MaxIterations: number;
-  sqlMaxIterations: number;
+  maxIterations: number;
 }
 
 // 以降は CLI/Session 双方から参照される共通型
@@ -63,7 +61,4 @@
   resumeSummaryCreatedAt?: string;
   activeEntry?: HistoryEntry;
   activeLastResponseId?: string;
-=======
-  maxIterations: number;
->>>>>>> 12bb6dc2
 }